<project name="Update Dependencies" default="update" xmlns:if="ant:if" xmlns:unless="ant:unless">
<<<<<<< HEAD

=======
    <property name="ideaVersion" value="141.2735.5"/>
    <!--
>>>>>>> 99c5ec7e
    <property name="automerge_dummy" value="This property is used to trick git merge. Do not delete empty lines around."/>
    <property name="ideaVersion" value="143.2287.1"/>
    <property name="idea.kotlin.branch" value="rc"/>

<<<<<<< HEAD

    <property name="kotlin.bootstrap.branch" value="1.0.2"/>
    <property name="kotlin.bootstrap.branch.locator" value=",branch:1.0.2"/>
=======
    -->
    <property name="kotlin.bootstrap.branch" value="1.0.1"/>
    <property name="kotlin.bootstrap.branch.locator" value=",branch:1.0.1"/>
>>>>>>> 99c5ec7e
    <property name="kotlin.bootstrap.locator" value="buildType:bt345,status:SUCCESS${kotlin.bootstrap.branch.locator}"/>
    <property name="kotlin.bootstrap.locator.force" value="true"/>

    <property name="markdown.locator" value="buildType:IntelliJMarkdownParser_Build,status:SUCCESS,tag:forKotlin"/>

    <property name="bootstrap.build.no.tests" value="true"/>

    <!--<property name="use.ultimate.by.default" value="true"/>-->

    <property name="sdk.version.prefix" value="IU" if:set="use.ultimate.by.default"/>
    <property name="sdk.version.prefix" value="IC" unless:set="use.ultimate.by.default"/>

    <!-- Uncomment to enable force version increment in branch. Set override.version.disabled to temporary disable feature without commits -->
<<<<<<< HEAD
    <property name="override.version.url" value="https://teamcity.jetbrains.com/guestAuth/app/rest/builds/?locator=buildType:bt345,count:1${kotlin.bootstrap.branch.locator}"/>
=======
    <!--
    <property name="override.version.url" value="https://teamcity.jetbrains.com/guestAuth/app/rest/builds/?locator=buildType:bt345,status:SUCCESS,count:1${kotlin.bootstrap.branch.locator}"/>
    -->
>>>>>>> 99c5ec7e
    <!--<property name="override.version.disabled" value="true"/>-->

    <condition property="isWindows">
        <os family="windows"/>
    </condition>

    <condition property="isMac">
        <os family="mac"/>
    </condition>

    <condition property="isLinux">
        <and>
            <os family="unix"/>
            <not>
                <os family="mac"/>
            </not>
        </and>
    </condition>

    <condition property="kotlinc.executable.path" value="kotlinc.bat" else="kotlinc">
        <os family="windows"/>
    </condition>

    <property name="idea.dir" value="ideaSDK"/>
    <property name="idea.sdk.fetch.needed" value="true"/>

    <property name="dependencies.info.file" value="dependencies/dependencies.properties"/>

    <property name="gradle.libs.repo" value="http://repo.gradle.org/gradle/libs-releases-local"/>

    <property name="native-platform-lib-version" value="0.10"/>

    <property file="${dependencies.info.file}" prefix="dependencies.info.prev"/>

    <target name="update" depends="fetch-third-party,fetch-annotations" description="Update dependencies">
        <execute_update_with_idea_maven_artifacts
            base.url="https://www.jetbrains.com/intellij-repository/releases/com/jetbrains/intellij/idea"
            idea.maven.version="${ideaVersion}"/>
    </target>

<<<<<<< HEAD
    <!--<target name="update_teamcity" depends="fetch-third-party,fetch-annotations">-->
        <!--<execute_update_with_idea_teamcity_artifacts-->
            <!--teamcity.server.url="https://teamcity.jetbrains.com"-->
            <!--build.locator.request="buildType:bt410,status:SUCCESS,branch:idea/${ideaVersion}-${idea.kotlin.branch}"/>-->
    <!--</target>-->

=======
>>>>>>> 99c5ec7e
    <target name="jb_update" depends="fetch-third-party,fetch-annotations" description="Update dependencies for JB local network">
        <execute_update_with_idea_maven_artifacts
            base.url="http://jetbrains-com-mirror.labs.intellij.net/intellij-repository/releases/com/jetbrains/intellij/idea"
            idea.maven.version="${ideaVersion}"/>
    </target>

    <target name="update_continuous_br141" depends="fetch-third-party,fetch-annotations">
        <execute_update_with_idea_maven_artifacts
            base.url="https://www.jetbrains.com/intellij-repository/snapshots/com/jetbrains/intellij/idea"
            idea.maven.version="141-SNAPSHOT"/>
    </target>

    <target name="update_continuous_br143" depends="fetch-third-party,fetch-annotations">
        <execute_update_with_idea_maven_artifacts
            base.url="https://www.jetbrains.com/intellij-repository/snapshots/com/jetbrains/intellij/idea"
            idea.maven.version="143-SNAPSHOT"/>
    </target>

    <target name="update_continuous_br144" depends="fetch-third-party,fetch-annotations">
        <execute_update_with_idea_maven_artifacts
            base.url="https://www.jetbrains.com/intellij-repository/snapshots/com/jetbrains/intellij/idea"
            idea.maven.version="144-SNAPSHOT"/>
    </target>

    <macrodef name="get-maven-library">
        <attribute name="prefix"/>
        <attribute name="lib"/>
        <attribute name="version"/>
        <attribute name="bin" default="true"/>
        <attribute name="src" default="true"/>
        <attribute name="server" default="http://repository.jetbrains.com/remote-repos"/>
        <attribute name="jar.name.base" default="@{lib}-@{version}"/>
        <attribute name="target.jar.name.base" default="@{jar.name.base}"/>
        <attribute name="path" default="@{prefix}/@{lib}/@{version}/@{jar.name.base}"/>
        <attribute name="download" default="dependencies/download"/>
        <attribute name="dependencies" default="dependencies"/>
        <sequential>
            <sequential if:true="@{bin}">
                <get src="@{server}/@{path}.jar" dest="@{download}/@{jar.name.base}.jar" usetimestamp="true"/>
                <copy file="@{download}/@{jar.name.base}.jar" tofile="@{dependencies}/@{target.jar.name.base}.jar" overwrite="true"/>
            </sequential>

            <sequential if:true="@{src}">
                <get src="@{server}/@{path}-sources.jar" dest="@{download}/@{jar.name.base}-sources.jar" usetimestamp="true"/>
                <copy file="@{download}/@{jar.name.base}-sources.jar" tofile="@{dependencies}/@{target.jar.name.base}-sources.jar"
                      overwrite="true"/>
            </sequential>
        </sequential>
    </macrodef>

    <macrodef name="get-ant-library">
        <attribute name="version"/>
        <attribute name="folderName"/>
        <sequential>
            <!-- todo: temporary hack for unavailable archive.apache.org -->
            <get src="https://bintray.com/artifact/download/kotlin/AntForKotlin/apache-ant-@{version}-bin.tar.gz"
                 dest="dependencies/download/apache-ant-@{version}-bin.tar.gz" usetimestamp="true"/>

            <get src="https://bintray.com/artifact/download/kotlin/AntForKotlin/apache-ant-@{version}-src.zip"
                 dest="dependencies/apache-ant-@{version}-src.zip" usetimestamp="true"/>

            <delete dir="dependencies/@{folderName}" failonerror="false"/>
            <untar src="dependencies/download/apache-ant-@{version}-bin.tar.gz" dest="dependencies" compression="gzip"/>
            <move file="dependencies/apache-ant-@{version}" tofile="dependencies/@{folderName}"/>
        </sequential>
    </macrodef>

    <target name="make-native-platform-uberjar">
        <property name="dependencies" value="dependencies"/>
        <property name="download" value="${dependencies}/download"/>
        <property name="server" value="${gradle.libs.repo}"/>
        <property name="version" value="${native-platform-lib-version}"/>
        <property name="common.name" value="native-platform"/>
        <property name="common.prefix" value="${server}/net/rubygrapefruit/${common.name}"/>

        <macrodef name="get-lib">
            <attribute name="suffix"/>
            <sequential>
                <get src="${common.prefix}@{suffix}/${version}/${common.name}@{suffix}-${version}.jar" dest="${download}/${common.name}@{suffix}.jar" usetimestamp="true"/>
            </sequential>
        </macrodef>

        <mkdir dir="${dependencies}"/>
        <mkdir dir="${download}"/>

        <get-lib suffix=""/>
        <get-lib suffix="-windows-amd64"/>
        <get-lib suffix="-windows-i386"/>
        <get-lib suffix="-osx-amd64"/>
        <get-lib suffix="-osx-i386"/>
        <get-lib suffix="-linux-amd64"/>
        <get-lib suffix="-linux-i386"/>
        <get-lib suffix="-freebsd-amd64"/>
        <get-lib suffix="-freebsd-i386"/>

        <jar destfile="${dependencies}/${common.name}-uberjar.jar">
            <zipfileset src="${download}/${common.name}.jar" includes="**" />
            <zipfileset src="${download}/${common.name}-windows-amd64.jar" includes="**" />
            <zipfileset src="${download}/${common.name}-windows-i386.jar" includes="**" />
            <zipfileset src="${download}/${common.name}-osx-amd64.jar" includes="**" />
            <zipfileset src="${download}/${common.name}-osx-i386.jar" includes="**" />
            <zipfileset src="${download}/${common.name}-linux-amd64.jar" includes="**" />
            <zipfileset src="${download}/${common.name}-linux-i386.jar" includes="**" />
            <zipfileset src="${download}/${common.name}-freebsd-amd64.jar" includes="**" />
            <zipfileset src="${download}/${common.name}-freebsd-i386.jar" includes="**" />
        </jar>

    </target>

    <target name="fetch-third-party" depends="make-native-platform-uberjar">
        <mkdir dir="dependencies"/>
        <mkdir dir="dependencies/download"/>

        <!-- ProGuard -->
        <get-maven-library prefix="net/sf/proguard" lib="proguard-base" version="5.1" target.jar.name.base="proguard" src="false"/>
        <get-maven-library prefix="net/sf/proguard" lib="proguard-anttask" version="5.1" target.jar.name.base="proguard-anttask" src="false"/>

        <!-- JarJar -->
        <get src="http://jarjar.googlecode.com/files/jarjar-1.4.jar" dest="dependencies/download/jarjar-1.4.jar" usetimestamp="true"/>
        <copy file="dependencies/download/jarjar-1.4.jar" tofile="dependencies/jarjar.jar" overwrite="true"/>

        <!-- ant 1.8.2 -->
        <get-ant-library version="1.8.2" folderName="ant-1.8"/>

        <!-- dx.jar -->
        <property name="android-build-tools.zip" value="build-tools_r21.1.1-linux.zip"/>
        <get
            src="https://dl-ssl.google.com/android/repository/${android-build-tools.zip}"
            dest="dependencies/download/${android-build-tools.zip}"
            usetimestamp="true"/>
        <unzip src="dependencies/download/${android-build-tools.zip}" dest="dependencies"/>

        <property name="android-sources.tgz" value="dx.tar.gz"/>
        <get
            src="https://android.googlesource.com/platform/dalvik/+archive/android-5.0.0_r2/${android-sources.tgz}"
            dest="dependencies/download/${android-sources.tgz}"
            usetimestamp="true"/>
        <delete dir="dependencies/dx-src" failonerror="false"/>
        <untar src="dependencies/download/${android-sources.tgz}" dest="dependencies/dx-src" compression="gzip"/>

        <!-- jflex 1.4 -->
        <mkdir dir="dependencies/jflex"/>
        <get src="https://raw.github.com/JetBrains/intellij-community/master/tools/lexer/jflex-1.4/lib/JFlex.jar"
             dest="dependencies/jflex/JFlex.jar" usetimestamp="true"/>
        <get src="https://raw.github.com/JetBrains/intellij-community/master/tools/lexer/idea-flex.skeleton"
             dest="dependencies/jflex/idea-flex.skeleton" usetimestamp="true"/>

        <!-- jline -->
        <get-maven-library prefix="jline" lib="jline" version="2.12.1" target.jar.name.base="jline"/>

        <!-- jansi -->
        <get-maven-library prefix="org/fusesource/jansi" lib="jansi" version="1.11" target.jar.name.base="jansi"/>

        <!-- Guava 17 sources-->
        <get-maven-library prefix="com/google/guava" lib="guava" version="17.0" bin="false"/>

        <!-- ASM -->
        <get src="https://raw.github.com/JetBrains/intellij-community/master/lib/src/asm5-src.zip"
             dest="dependencies/asm5-src.zip"/>
        <!-- <get-asm-sources-and-rename-packages asm.version="5.0.1"/> -->

        <!-- Junit Sources -->
        <get-maven-library prefix="junit" lib="junit" version="4.12" bin="false"/>
        <get-maven-library prefix="org/hamcrest" lib="hamcrest-core" version="1.3" bin="false"/>

        <!-- Protocol Buffers -->
        <get-maven-library prefix="com/google/protobuf" lib="protobuf-java" version="2.5.0" bin="false"/>

        <!-- Android SDK platform -->
        <get_android_sdk version.full="21_r01" version.number="21" version.buildtools="21.1.1"/>

        <!-- CLI Parser -->
        <get-maven-library prefix="com/github/spullara/cli-parser" lib="cli-parser" version="1.1.1"/>

        <!-- Rhino -->
        <get-maven-library prefix="org/mozilla" lib="rhino" version="1.7.6"/>

        <!-- Closure Compiler -->
        <!-- A download url taken from http://code.google.com/p/closure-compiler/wiki/BinaryDownloads -->
        <get src="http://dl.google.com/closure-compiler/compiler-20131014.zip"
             dest="dependencies/download/closure-compiler.zip" usetimestamp="true"/>

        <delete file="dependencies/closure-compiler.jar" failonerror="false"/>
        <unzip src="dependencies/download/closure-compiler.zip" dest="dependencies">
            <patternset>
                <include name="compiler.jar"/>
            </patternset>
            <mapper type="merge" to="closure-compiler.jar"/>
        </unzip>

        <delete file="dependencies/android.jar" failonerror="false"/>
        <get src="http://dl-ssl.google.com/android/repository/android-19_r02.zip"
             dest="dependencies/download/android-sdk.zip" usetimestamp="true"/>
        <unzip src="dependencies/download/android-sdk.zip" dest="dependencies">
            <patternset>
                <include name="**/android.jar"/>
            </patternset>
            <mapper type="flatten"/>
        </unzip>

        <local name="download.bootstrap.compiler"/>
        <condition property="download.bootstrap.compiler">
            <or>
                <not>
                    <isset property="teamcity.version"/>
                </not>
                <and>
                    <istrue value="${kotlin.bootstrap.locator.force}"/>
                    <istrue value="${bootstrap.build.no.tests}"/>
                </and>
            </or>
        </condition>

        <sequential if:set="download.bootstrap.compiler">
            <!-- Download bootstrap compiler for local build -->
            <download_teamcity_artifact
                teamcity.server.url="https://teamcity.jetbrains.com"
                build.locator.request="${kotlin.bootstrap.locator}"
                artifact.path="kotlin-plugin-{build.number}.zip"
                dest="dependencies/download/bootstrap-compiler.zip"
                build.number.pattern="[\w-+\.]+"
                usetimestamp="true"/>

            <delete dir="dependencies/bootstrap-compiler" failonerror="false"/>
            <unzip src="dependencies/download/bootstrap-compiler.zip" dest="dependencies/bootstrap-compiler"/>
        </sequential>

        <sequential unless:set="download.bootstrap.compiler">
            <available file="dependencies/bootstrap-compiler/Kotlin" property="have.bootstrap.compiler"/>
            <fail message="Bootstrap compiler is expected to be downloaded to 'dependencies/bootstrap-compiler' by TeamCity" unless:set="have.bootstrap.compiler"/>
            <echo message="Bootstrap compiler found in 'dependencies/bootstrap-compiler'" if:set="have.bootstrap.compiler"/>

        </sequential>

        <local name="bootstrap.need.chmod"/>
        <condition property="bootstrap.need.chmod">
            <or>
                <isset property="isMac" />
                <isset property="isLinux" />
            </or>
        </condition>

        <!-- Java can't manipulate permissions -->
        <exec executable="find" if:set="bootstrap.need.chmod">
            <arg value="dependencies/bootstrap-compiler/Kotlin/kotlinc/bin"/>
            <arg line="-name 'kotlin*' ! -name '*.bat' -exec chmod a+x '{}' ;"/>
        </exec>

        <antcall target="override-version"/>

        <download-or-build-markdown-parser/>
    </target>

    <macrodef name="get_android_sdk">
        <attribute name="version.full"/>
        <attribute name="version.number"/>
        <attribute name="version.buildtools"/>
        <sequential>
            <condition property="android.os.tag" value="windows">
                <os family="windows"/>
            </condition>

            <condition property="android.os.tag" value="macosx">
                <os family="mac"/>
            </condition>

            <condition property="android.os.tag" value="linux">
                <and>
                    <os family="unix"/>
                    <not>
                        <os family="mac"/>
                    </not>
                </and>
            </condition>

            <delete dir="dependencies/androidSDK" failonerror="false"/>
            <get
                src="https://dl-ssl.google.com/android/repository/android-@{version.full}.zip"
                dest="dependencies/android_sdk.zip" usetimestamp="true"/>

            <unzip src="dependencies/android_sdk.zip" dest="dependencies/androidSDK/platforms/android-@{version.number}/">
                <cutdirsmapper dirs="1"/>
            </unzip>

            <get
                src="https://dl-ssl.google.com/android/repository/build-tools_r@{version.buildtools}-${android.os.tag}.zip"
                dest="dependencies/android_buildtools.zip" usetimestamp="true"/>

            <unzip src="dependencies/android_buildtools.zip" dest="dependencies/androidSDK/build-tools/@{version.buildtools}/">
                <cutdirsmapper dirs="1"/>
            </unzip>

            <condition property="android.need.chmod">
                <not>
                    <equals arg1="${android.os.tag}" arg2="windows"/>
                </not>
            </condition>

            <exec executable="chmod" if:set="android.need.chmod">
                <arg value="a+x"/>
                <arg path="dependencies/androidSDK/build-tools/@{version.buildtools}/aapt"/>
                <arg path="dependencies/androidSDK/build-tools/@{version.buildtools}/aidl"/>
                <arg path="dependencies/androidSDK/build-tools/@{version.buildtools}/dx"/>
                <arg path="dependencies/androidSDK/build-tools/@{version.buildtools}/zipalign"/>
            </exec>
        </sequential>
    </macrodef>

    <macrodef name="build-protobuf-java-lite">
        <sequential>
            <exec executable="dependencies/bootstrap-compiler/Kotlin/kotlinc/bin/${kotlinc.executable.path}" failonerror="true">
                <arg value="-script"/>
                <arg value="generators/infrastructure/build-protobuf-lite.kts"/>
                <arg value="${basedir}/ideaSDK/lib/protobuf-2.5.0.jar"/>
                <arg value="${basedir}/dependencies/protobuf-2.5.0-lite.jar"/>
            </exec>
        </sequential>
    </macrodef>

    <macrodef name="download-or-build-markdown-parser">
        <sequential>
            <download_teamcity_artifact
                teamcity.server.url="https://teamcity.jetbrains.com"
                build.locator.request="${markdown.locator}"
                artifact.path="markdown_jar/markdown.jar"
                dest="dependencies/markdown.jar"
                usetimestamp="true"
                build.number.pattern="\d+\s-\sKotlin\s[\w-+\.]+"
                />

            <!-- When ABI version changes, the second build should compile markdown-parser manually instead of using the old version -->

            <exec executable="dependencies/bootstrap-compiler/Kotlin/kotlinc/bin/${kotlinc.executable.path}" failonerror="false"
                  resultproperty="markdown.abi.incompatible">
                <arg value="-cp"/>
                <arg value="dependencies/bootstrap-compiler/Kotlin/kotlinc/lib/kotlin-compiler.jar"/>
                <arg value="-script"/>
                <arg value="generators/infrastructure/check-library-abi-version.kts"/>
                <arg value="${basedir}/dependencies/markdown.jar"/>
                <arg value="${basedir}/dependencies/bootstrap-compiler/Kotlin/kotlinc/lib/kotlin-runtime.jar"/>
            </exec>

            <local name="markdown.need.recompile" />
            <condition property="markdown.need.recompile">
                <not>
                    <equals arg1="${markdown.abi.incompatible}" arg2="0"/>
                </not>
            </condition>

            <sequential if:set="markdown.need.recompile">
                <echo message="Recompiling intellij-markdown manually"/>
                <length file="dependencies/markdown.jar" property="old.markdown.size"/>
                <echo message="Size of the incompatible jar: ${old.markdown.size} bytes"/>
                <local name="markdown.dir" />
                <property name="markdown.dir" value="dependencies/intellij-markdown-forKotlin/" />

                <get src="https://github.com/valich/intellij-markdown/archive/forKotlin.zip"
                     dest="dependencies/download/markdown-sources.zip" usetimestamp="true"/>

                <delete dir="${markdown.dir}" failonerror="false"/>
                <unzip src="dependencies/download/markdown-sources.zip" dest="dependencies"/>
                <exec executable="dependencies/bootstrap-compiler/Kotlin/kotlinc/bin/${kotlinc.executable.path}" failonerror="true">
                    <arg value="${markdown.dir}/src"/>
                    <arg value="-d"/>
                    <arg value="${markdown.dir}/out"/>
                </exec>

                <javac srcdir="${markdown.dir}/src"
                       destdir="${markdown.dir}/out" includeantruntime="false">
                    <classpath>
                        <path location="dependencies/bootstrap-compiler/Kotlin/kotlinc/lib/kotlin-runtime.jar"/>
                    </classpath>
                </javac>

                <delete file="dependencies/markdown.jar" failonerror="false"/>
                <jar jarfile="dependencies/markdown.jar">
                    <fileset dir="${markdown.dir}/out" includes="**"/>
                </jar>

                <echo message="Compilation of intellij-markdown finished"/>
                <length file="dependencies/markdown.jar" property="new.markdown.size"/>
                <echo message="Size of the new jar: ${new.markdown.size} bytes"/>
            </sequential>
        </sequential>
    </macrodef>

    <macrodef name="get-asm-sources-and-rename-packages">
        <attribute name="asm.version"/>
        <sequential>
            <!-- Download ASM sources -->
            <get-maven-library prefix="org/ow2/asm" lib="asm-debug-all" version="@{asm.version}" bin="false"/>

            <!-- Rename packages in the sources -->
            <delete dir="dependencies/download/asm-src" failonerror="false"/>
            <unzip src="dependencies/download/asm-debug-all-@{asm.version}-sources.jar" dest="dependencies/download/asm-src">
                <patternset>
                    <include name="**/*"/>
                </patternset>
            </unzip>

            <replaceregexp match="org\.objectweb\.asm" replace="org.jetbrains.org.objectweb.asm" flags="g">
                <fileset dir="dependencies/download/asm-src/">
                    <include name="**/*.java"/>
                </fileset>
            </replaceregexp>

            <move file="dependencies/download/asm-src/org/objectweb/asm"
                  tofile="dependencies/download/asm-src/org/jetbrains/org/objectweb/asm"/>

            <zip destfile="dependencies/jetbrains-asm-all-@{asm.version}-src.zip" basedir="dependencies/download/asm-src"/>
        </sequential>
    </macrodef>

    <macrodef name="execute_update_with_idea_maven_artifacts">
        <attribute name="base.url"/>
        <attribute name="idea.maven.version"/>

        <sequential>
            <get src="@{base.url}/BUILD/@{idea.maven.version}/BUILD-@{idea.maven.version}.txt" dest="dependencies/version.txt"/>
            <loadfile property="execute.build.id" srcFile="dependencies/version.txt"/>

            <condition property="idea.sdk.exists">
                <available file="${idea.dir}/build.txt"/>
            </condition>

            <loadfile property="idea.sdk.version" srcFile="${idea.dir}/build.txt" if:set="idea.sdk.exists"/>

            <condition property="edition.matched">
                <equals arg1="${idea.sdk.version}" arg2="${sdk.version.prefix}-${execute.build.id}"/>
            </condition>

            <local name="idea.already.downloaded"/>
            <condition property="idea.already.downloaded">
                <and>
                    <equals arg1="${dependencies.info.prev.idea.build.id}" arg2="${execute.build.id}"/>
                    <istrue value="${edition.matched}"/>
                </and>
            </condition>

            <echo message="IDEA build id: ${execute.build.id}. Already downloaded." if:set="idea.already.downloaded"/>

            <sequential unless:set="idea.already.downloaded">
                <echo message="IDEA build id: ${execute.build.id}, previous build id: ${dependencies.info.prev.idea.build.id}"/>

                <delete dir="${idea.dir}" unless:set="edition.matched"/>
                <download_and_update_idea idea.maven.version="@{idea.maven.version}" base.repository.url="@{base.url}"/>

                <propertyfile file="${dependencies.info.file}">
                    <entry key="idea.build.id" value="${execute.build.id}"/>
                </propertyfile>
            </sequential>
        </sequential>
    </macrodef>

    <macrodef name="download_teamcity_artifact">
        <attribute name="teamcity.server.url"/>
        <attribute name="build.locator.request"/>
        <attribute name="artifact.path"/>
        <attribute name="dest"/>
        <attribute name="usetimestamp"/>
        <attribute name="build.number.pattern" default="[\w-+\.]+"/>

        <sequential>
            <local name="artifact.build.id"/>

            <local name="build.request.url"/>
            <property name="build.request.url"
                      value="@{teamcity.server.url}/guestAuth/app/rest/builds/?locator=@{build.locator.request},count:1"/>

            <echo message="Requested URL ${build.request.url}"/>

            <loadresource property="artifact.build.id">
                <url url="${build.request.url}"/>
                <filterchain>
                    <tokenfilter>
                        <filetokenizer/>
                        <replaceregex pattern="^(.*)\sid=&quot;(\d+)&quot;(.*)$" replace="\2" flags="s"/>
                    </tokenfilter>
                </filterchain>
            </loadresource>

            <local name="processed.artifact.path"/>

            <local name="artifact.build.number"/>
            <loadresource property="artifact.build.number">
                <url url="${build.request.url}"/>
                <filterchain>
                    <tokenfilter>
                        <filetokenizer/>
                        <replaceregex pattern="^(.*)\snumber=&quot;(@{build.number.pattern})&quot;(.*)$" replace="\2" flags="s"/>
                    </tokenfilter>
                </filterchain>
            </loadresource>

            <loadresource property="processed.artifact.path">
                <string value="@{artifact.path}"/>
                <filterchain>
                    <replacestring from="{build.number}" to="${artifact.build.number}"/>
                </filterchain>
            </loadresource>

            <echo message="Build Number: ${artifact.build.number} Build Id: ${artifact.build.id}"/>

            <get
                src="@{teamcity.server.url}/guestAuth/app/rest/builds/id:${artifact.build.id}/artifacts/content/${processed.artifact.path}"
                dest="@{dest}" usetimestamp="@{usetimestamp}"/>
        </sequential>
    </macrodef>

    <macrodef name="configure_idea_sdk_dir">
        <attribute name="idea.dir"/>
        <attribute name="idea.sdk.fetch.needed"/>

        <attribute name="download.dir.intellij-core"/>
        <attribute name="download.dir.jps-standalone"/>

        <attribute name="download.file.archive.idea"/>

        <attribute name="download.file.archive.sources"/>
        <attribute name="download.file.archive.jps-build-test"/>

        <attribute name="core" default="@{idea.dir}/core"/>
        <attribute name="core-analysis" default="@{idea.dir}/core-analysis"/>
        <attribute name="jps" default="@{idea.dir}/jps"/>
        <attribute name="jps-test" default="@{jps}/test"/>
        <attribute name="sources" default="@{idea.dir}/sources"/>

        <sequential>
            <sequential if:true="@{idea.sdk.fetch.needed}">
                <delete dir="@{idea.dir}" failonerror="false">
                    <exclude name="config-idea/**"/>
                    <exclude name="system-idea/**"/>
                </delete>

                <unzip src="@{download.file.archive.idea}" dest="@{idea.dir}" />

                <sequential if:set="isMac">
                    <!-- Java can't manipulate permissions -->
                    <exec executable="chmod">
                        <arg value="a+x"/>
                        <arg path="@{idea.dir}/bin/mac/fsnotifier"/>
                        <arg path="@{idea.dir}/bin/inspect.sh"/>
                        <arg path="@{idea.dir}/bin/printenv.py"/>
                        <arg path="@{idea.dir}/bin/restarter"/>
                    </exec>
                </sequential>

                <sequential if:set="isLinux">
                    <!-- Java can't manipulate permissions -->
                    <exec executable="chmod">
                        <arg value="a+x"/>
                        <arg path="@{idea.dir}/bin/linux/fsnotifier"/>
                        <arg path="@{idea.dir}/bin/linux/fsnotifier64"/>
                        <arg path="@{idea.dir}/bin/inspect.sh"/>
                        <arg path="@{idea.dir}/bin/idea.sh"/>
                    </exec>
                </sequential>

                <!--
                     This one needs to be deleted because otherwise it gets onto the classpath
                     together with junit-4.10.jar and the classloading goes crazy that breaks
                     many nice features of IDEA including diffs in the test console.
                -->
                <delete file="@{idea.dir}/lib/junit.jar"/>

                <!--
                Plugin depends on newer runtime and reflect jar from our bootstrap compiler.
                Avoid depending on old runtime during build phase but attach original runtime when idea starts.
                -->
                <mkdir dir="@{idea.dir}/idea-kotlin-runtime"/>
                <!--<move file="@{idea.dir}/lib/kotlin-runtime.jar" todir="@{idea.dir}/idea-kotlin-runtime"/>-->
                <!--<move file="@{idea.dir}/lib/kotlin-reflect.jar" todir="@{idea.dir}/idea-kotlin-runtime"/>-->

                <delete dir="@{idea.dir}/plugins/Kotlin"/>

                <echo message="@{download.dir.intellij-core}/intellij-core-analysis.jar"/>

                <mkdir dir="@{core-analysis}"/>
                <copy file="@{download.dir.intellij-core}/intellij-core-analysis.jar"
                      tofile="@{core-analysis}/intellij-core-analysis.jar"
                      verbose="true"/>

                <mkdir dir="@{core}"/>
                <copy todir="@{core}" flatten="true" verbose="true">
                    <resources>
                        <file file="@{download.dir.intellij-core}/intellij-core.jar"/>
                        <file file="@{download.dir.intellij-core}/annotations.jar"/>
                        <file file="@{download.dir.intellij-core}/guava-17.0.jar"/>
                        <file file="@{download.dir.intellij-core}/picocontainer.jar"/>
                        <file file="@{download.dir.intellij-core}/trove4j.jar"/>

                        <file file="@{idea.dir}/lib/jdom.jar"/>
                        <file file="@{idea.dir}/lib/jna.jar"/>
                        <file file="@{idea.dir}/lib/log4j.jar"/>
                        <file file="@{idea.dir}/lib/xstream-1.4.3.jar"/>
                        <file file="@{idea.dir}/lib/xpp3-1.1.4-min.jar"/>
                        <file file="@{idea.dir}/lib/jsr166e.jar"/>
                        <file file="@{idea.dir}/lib/asm-all.jar"/>
                        <file file="@{idea.dir}/lib/snappy-in-java-0.3.1.jar"/>

                        <!-- TODO temporary workaround since util-rt is not packaged into intellij-core.jar -->
                        <file file="@{idea.dir}/lib/util.jar"/>
                    </resources>
                </copy>

                <mkdir dir="@{jps}"/>
                <copy todir="@{jps}" flatten="true" verbose="true">
                    <resources>
                        <file file="@{download.dir.jps-standalone}/groovy-jps-plugin.jar"/>
                        <file file="@{download.dir.jps-standalone}/groovy_rt.jar"/>
                        <file file="@{download.dir.jps-standalone}/jdom.jar"/>
                        <file file="@{download.dir.jps-standalone}/jgoodies-forms.jar"/>
                        <file file="@{download.dir.jps-standalone}/jna.jar"/>
                        <file file="@{download.dir.jps-standalone}/jps-builders.jar"/>
                        <file file="@{download.dir.jps-standalone}/jps-model.jar"/>
                        <file file="@{download.dir.jps-standalone}/log4j.jar"/>
                        <file file="@{download.dir.jps-standalone}/nanoxml-2.2.3.jar"/>
                        <file file="@{download.dir.jps-standalone}/protobuf-2.5.0.jar"/>
                        <file file="@{download.dir.jps-standalone}/trove4j.jar"/>
                        <file file="@{download.dir.jps-standalone}/ui-designer-jps-plugin.jar"/>
                        <file file="@{download.dir.jps-standalone}/util.jar"/>
                    </resources>
                </copy>

                <mkdir dir="@{jps-test}"/>
                <copy file="@{download.file.archive.jps-build-test}" tofile="@{jps-test}/jps-build-test.jar"/>

                <mkdir dir="@{sources}"/>
                <copy file="@{download.file.archive.sources}" tofile="@{sources}/sources.jar" overwrite="true"/>
            </sequential>

            <build-protobuf-java-lite/>
        </sequential>
    </macrodef>

    <macrodef name="download_and_update_idea">
        <attribute name="idea.maven.version"/>
        <attribute name="base.repository.url"/>

        <attribute name="download.dir" default="dependencies/idea"/>

        <sequential>
            <delete dir="@{download.dir}"/>
            <mkdir dir="@{download.dir}"/>

            <property name="idea.id" value="idea${sdk.version.prefix}"/>

            <get src="@{base.repository.url}/ideaIC/@{idea.maven.version}/ideaIC-@{idea.maven.version}-sources.jar"
                 dest="@{download.dir}/ideaIC-@{idea.maven.version}-sources.jar" usetimestamp="true"/>

            <get src="@{base.repository.url}/${idea.id}/@{idea.maven.version}/${idea.id}-@{idea.maven.version}.zip"
                 dest="@{download.dir}/${idea.id}-@{idea.maven.version}.zip" usetimestamp="true"/>

            <download_and_unzip
                dir="@{download.dir}/intellij-core-@{idea.maven.version}"
                url="@{base.repository.url}/intellij-core/@{idea.maven.version}/intellij-core-@{idea.maven.version}.zip"
                usetimestamp="true"/>

            <!--<get src="@{base.repository.url}/jps-build-test/@{idea.maven.version}/jps-build-test-@{idea.maven.version}.jar"-->
            <!--dest="@{download.dir}/jps-build-test-@{idea.maven.version}.jar" usetimestamp="true"/>-->
            <!-- Temporary get jps test artifact built with a newer Kotlin -->
            <get
                src="https://teamcity.jetbrains.com/guestAuth/repository/download/bt410/690172:id/jps/jps-build-test-IC-143.SNAPSHOT.jar"
                dest="@{download.dir}/jps-build-test-@{idea.maven.version}.jar" usetimestamp="true"/>

            <download_and_unzip
                dir="@{download.dir}/jps-standalone-@{idea.maven.version}"
                url="@{base.repository.url}/jps-standalone/@{idea.maven.version}/jps-standalone-@{idea.maven.version}.zip"
                usetimestamp="true"/>

            <configure_idea_sdk_dir
                idea.dir="${idea.dir}"
                idea.sdk.fetch.needed="${idea.sdk.fetch.needed}"

                download.dir.intellij-core="@{download.dir}/intellij-core-@{idea.maven.version}"
                download.dir.jps-standalone="@{download.dir}/jps-standalone-@{idea.maven.version}"
                download.file.archive.idea="@{download.dir}/${idea.id}-@{idea.maven.version}.zip"
                download.file.archive.sources="@{download.dir}/ideaIC-@{idea.maven.version}-sources.jar"
                download.file.archive.jps-build-test="@{download.dir}/jps-build-test-@{idea.maven.version}.jar"/>
        </sequential>
    </macrodef>

    <macrodef name="download_and_unzip">
        <attribute name="url"/>
        <attribute name="dir"/>
        <attribute name="usetimestamp"/>

        <sequential>
            <get src="@{url}" dest="@{dir}.zip" usetimestamp="@{usetimestamp}"/>

            <local name="need.unpack"/>
            <condition property="need.unpack">
                <not>
                    <available file="@{dir}" type="dir"/>
                </not>
            </condition>

            <unzip src="@{dir}.zip" dest="@{dir}" if:set="need.unpack"/>
            <echo message="Folder exist - so not unpacked @{dir}" unless:set="need.unpack"/>
        </sequential>
    </macrodef>

    <!--
    Currently we use empty annotations.
    Future options are:
      - Drop the target when will be sure that custom annotations are unneeded
      - Fill the target with downloading correct annotations
    -->
    <target name="fetch-annotations"/>

    <target name="get_android_studio">
        <condition property="android.os.tag" value="windows">
            <os family="windows"/>
        </condition>

        <condition property="android.os.tag" value="mac">
            <os family="mac"/>
        </condition>

        <condition property="android.os.tag" value="linux">
            <and>
                <os family="unix"/>
                <not>
                    <os family="mac"/>
                </not>
            </and>
        </condition>

        <local name="have.android.version"/>
        <condition property="have.android.version">
            <and>
                <isset property="android.version"/>
                <isset property="android.build.version"/>
            </and>
        </condition>

        <sequential unless:set="have.android.version">
            <loadresource property="android.version">
                <url url="http://tools.android.com/download/studio/canary/latest"/>
                <filterchain>
                    <tokenfilter>
                        <filetokenizer/>
                        <replaceregex
                            pattern="^(.*)https?://dl\.google\.com/dl/android/studio/ide-zips/([\d\.]+)/android-studio-ide(.*)$"
                            replace="\2" flags="s"/>
                    </tokenfilter>
                </filterchain>
            </loadresource>
            <loadresource property="android.build.version">
                <url url="http://tools.android.com/download/studio/canary/latest"/>
                <filterchain>
                    <tokenfilter>
                        <filetokenizer/>
                        <replaceregex
                            pattern="^(.*)https?://dl\.google\.com/dl/android/studio/ide-zips/[\d\.]+/android-studio-ide-([\d\.]+)-(.*)$"
                            replace="\2" flags="s"/>
                    </tokenfilter>
                </filterchain>
            </loadresource>
        </sequential>

        <echo message="Download android studio: ${android.version} ${android.build.version}"/>

        <property name="android.file.name" value="android-studio-ide-${android.build.version}-${android.os.tag}.zip"/>
        <property name="android.studio.url"
                  value="http://dl.google.com/dl/android/studio/ide-zips/${android.version}/${android.file.name}"/>
        <property name="android.destination.dir" value="android-studio/sdk"/>

        <mkdir dir="dependencies/download"/>

        <get src="${android.studio.url}" dest="dependencies/download" usetimestamp="true"/>

        <delete dir="${android.destination.dir}" failonerror="false" includeemptydirs="true">
            <exclude name="config/**"/>
            <exclude name="system/**"/>
        </delete>

        <unzip src="dependencies/download/${android.file.name}" dest="${android.destination.dir}">
            <cutdirsmapper dirs="1"/>
        </unzip>

        <local name="android.studio.mac"/>
        <condition property="android.studio.mac">
            <matches pattern=".+mac\.zip" string="${android.file.name}"/>
        </condition>

        <local name="android.studio.linux"/>
        <condition property="android.studio.linux">
            <matches pattern=".+linux\.zip" string="${android.file.name}"/>
        </condition>

        <exec executable="chmod" if:set="android.studio.mac">
            <arg value="a+x"/>
            <arg path="${android.destination.dir}/bin/fsnotifier"/>
            <arg path="${android.destination.dir}/bin/inspect.sh"/>
            <arg path="${android.destination.dir}/bin/printenv.py"/>
            <arg path="${android.destination.dir}/bin/update_studio.sh"/>
        </exec>

        <exec executable="chmod" if:set="android.studio.linux">
            <arg value="a+x"/>
            <arg path="${android.destination.dir}/bin/fsnotifier"/>
            <arg path="${android.destination.dir}/bin/fsnotifier64"/>
            <arg path="${android.destination.dir}/bin/inspect.sh"/>
            <arg path="${android.destination.dir}/bin/studio.sh"/>
            <arg path="${android.destination.dir}/bin/update_studio.sh"/>
        </exec>
    </target>

    <target name="override-version">
        <condition property="need.version.override">
            <and>
                <isset property="override.version.url"/>
                <equals arg1="${kotlin.bootstrap.branch}" arg2="${teamcity.build.branch}"/>
                <not>
                    <isset property="override.version.disabled"/>
                </not>
                <not>
                    <istrue value="${bootstrap.build.no.tests}"/>
                </not>
            </and>
        </condition>

        <sequential if:set="need.version.override">
            <local name="override.version.build.number"/>
            <loadresource property="override.version.build.number">
                <url url="${override.version.url}"/>
                <filterchain>
                    <tokenfilter>
                        <filetokenizer/>
                        <replaceregex pattern="^(.*)\snumber=&quot;([\w-+\.]+)&quot;(.*)$" replace="\2" flags="s"/>
                    </tokenfilter>
                </filterchain>
            </loadresource>

            <echo message="URL: ${override.version.url} Version: ${override.version.build.number}"/>

            <exec executable="dependencies/bootstrap-compiler/Kotlin/kotlinc/bin/${kotlinc.executable.path}" failonerror="false">
                <arg value="-cp"/>
                <arg value="dependencies/bootstrap-compiler/Kotlin/kotlinc/lib/kotlin-compiler.jar"/>
                <arg value="-script"/>
                <arg value="generators/infrastructure/increment-version.kts"/>
                <arg value="${override.version.build.number}"/>
                <arg value="${basedir}/dependencies/updated-version.txt"/>
            </exec>

            <loadfile property="updated.version.number" srcFile="${basedir}/dependencies/updated-version.txt"/>

            <echo message="##teamcity[buildNumber '${updated.version.number}']"/>
        </sequential>
    </target>
</project><|MERGE_RESOLUTION|>--- conflicted
+++ resolved
@@ -1,23 +1,12 @@
 <project name="Update Dependencies" default="update" xmlns:if="ant:if" xmlns:unless="ant:unless">
-<<<<<<< HEAD
-
-=======
+
+    <property name="automerge_dummy" value="This property is used to trick git merge. Do not delete empty lines around."/>
     <property name="ideaVersion" value="141.2735.5"/>
-    <!--
->>>>>>> 99c5ec7e
-    <property name="automerge_dummy" value="This property is used to trick git merge. Do not delete empty lines around."/>
-    <property name="ideaVersion" value="143.2287.1"/>
     <property name="idea.kotlin.branch" value="rc"/>
 
-<<<<<<< HEAD
 
     <property name="kotlin.bootstrap.branch" value="1.0.2"/>
     <property name="kotlin.bootstrap.branch.locator" value=",branch:1.0.2"/>
-=======
-    -->
-    <property name="kotlin.bootstrap.branch" value="1.0.1"/>
-    <property name="kotlin.bootstrap.branch.locator" value=",branch:1.0.1"/>
->>>>>>> 99c5ec7e
     <property name="kotlin.bootstrap.locator" value="buildType:bt345,status:SUCCESS${kotlin.bootstrap.branch.locator}"/>
     <property name="kotlin.bootstrap.locator.force" value="true"/>
 
@@ -31,13 +20,9 @@
     <property name="sdk.version.prefix" value="IC" unless:set="use.ultimate.by.default"/>
 
     <!-- Uncomment to enable force version increment in branch. Set override.version.disabled to temporary disable feature without commits -->
-<<<<<<< HEAD
+    <!--
     <property name="override.version.url" value="https://teamcity.jetbrains.com/guestAuth/app/rest/builds/?locator=buildType:bt345,count:1${kotlin.bootstrap.branch.locator}"/>
-=======
-    <!--
-    <property name="override.version.url" value="https://teamcity.jetbrains.com/guestAuth/app/rest/builds/?locator=buildType:bt345,status:SUCCESS,count:1${kotlin.bootstrap.branch.locator}"/>
     -->
->>>>>>> 99c5ec7e
     <!--<property name="override.version.disabled" value="true"/>-->
 
     <condition property="isWindows">
@@ -78,15 +63,6 @@
             idea.maven.version="${ideaVersion}"/>
     </target>
 
-<<<<<<< HEAD
-    <!--<target name="update_teamcity" depends="fetch-third-party,fetch-annotations">-->
-        <!--<execute_update_with_idea_teamcity_artifacts-->
-            <!--teamcity.server.url="https://teamcity.jetbrains.com"-->
-            <!--build.locator.request="buildType:bt410,status:SUCCESS,branch:idea/${ideaVersion}-${idea.kotlin.branch}"/>-->
-    <!--</target>-->
-
-=======
->>>>>>> 99c5ec7e
     <target name="jb_update" depends="fetch-third-party,fetch-annotations" description="Update dependencies for JB local network">
         <execute_update_with_idea_maven_artifacts
             base.url="http://jetbrains-com-mirror.labs.intellij.net/intellij-repository/releases/com/jetbrains/intellij/idea"
